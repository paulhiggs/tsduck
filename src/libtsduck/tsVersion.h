//----------------------------------------------------------------------------
//
// TSDuck - The MPEG Transport Stream Toolkit
// Copyright (c) 2005-2018, Thierry Lelegard
// All rights reserved.
//
// Redistribution and use in source and binary forms, with or without
// modification, are permitted provided that the following conditions are met:
//
// 1. Redistributions of source code must retain the above copyright notice,
//    this list of conditions and the following disclaimer.
// 2. Redistributions in binary form must reproduce the above copyright
//    notice, this list of conditions and the following disclaimer in the
//    documentation and/or other materials provided with the distribution.
//
// THIS SOFTWARE IS PROVIDED BY THE COPYRIGHT HOLDERS AND CONTRIBUTORS "AS IS"
// AND ANY EXPRESS OR IMPLIED WARRANTIES, INCLUDING, BUT NOT LIMITED TO, THE
// IMPLIED WARRANTIES OF MERCHANTABILITY AND FITNESS FOR A PARTICULAR PURPOSE
// ARE DISCLAIMED. IN NO EVENT SHALL THE COPYRIGHT OWNER OR CONTRIBUTORS BE
// LIABLE FOR ANY DIRECT, INDIRECT, INCIDENTAL, SPECIAL, EXEMPLARY, OR
// CONSEQUENTIAL DAMAGES (INCLUDING, BUT NOT LIMITED TO, PROCUREMENT OF
// SUBSTITUTE GOODS OR SERVICES; LOSS OF USE, DATA, OR PROFITS; OR BUSINESS
// INTERRUPTION) HOWEVER CAUSED AND ON ANY THEORY OF LIABILITY, WHETHER IN
// CONTRACT, STRICT LIABILITY, OR TORT (INCLUDING NEGLIGENCE OR OTHERWISE)
// ARISING IN ANY WAY OUT OF THE USE OF THIS SOFTWARE, EVEN IF ADVISED OF
// THE POSSIBILITY OF SUCH DAMAGE.
//
//----------------------------------------------------------------------------
//!
//!  @file
//!  Version identification of TSDuck.
//!
//----------------------------------------------------------------------------

#pragma once
//!
//! TSDuck major version.
//!
#define TS_VERSION_MAJOR 3
//!
//! TSDuck minor version.
//!
#define TS_VERSION_MINOR 9
//!
//! TSDuck commit number (automatically updated by Git hooks).
//!
<<<<<<< HEAD
#define TS_COMMIT 543
=======
#define TS_COMMIT 545
>>>>>>> f496b7e6
<|MERGE_RESOLUTION|>--- conflicted
+++ resolved
@@ -44,8 +44,4 @@
 //!
 //! TSDuck commit number (automatically updated by Git hooks).
 //!
-<<<<<<< HEAD
-#define TS_COMMIT 543
-=======
-#define TS_COMMIT 545
->>>>>>> f496b7e6
+#define TS_COMMIT 546